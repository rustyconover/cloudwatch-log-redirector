[package]
name = "cloudwatch-log-redirector"
version = "0.1.1"
edition = "2021"
authors = ["Rusty Conover <rusty@conover.me>"]
license = "MIT OR Apache-2.0"
description = "Redirect STDERR/STDOUT to CloudWatch Logs"
readme = "readme.md"
repository = "https://github.com/rustyconover/cloudwatch-log-redirector"
keywords = ["cli", "cloudwatch", "cloudwatchlogs", "logging", "aws"]
categories = ["command-line-utilities"]
rust-version = "1.78"

[badges]
maintenance = { status = "actively-developed" }

[lints.rust]
unsafe_code = "forbid"

[dependencies]
<<<<<<< HEAD
aws-config = "1.5.8"
aws-sdk-cloudwatchlogs = "1.53.0"
=======
aws-config = "1.5.9"
aws-sdk-cloudwatchlogs = "1.52.0"
>>>>>>> bd80b8dc
clap = { version = "4.5.20", features = ["derive"] }
tokio = { version = "1.41.0", features = ["full"] }
tracing = "0.1.40"
tracing-subscriber = "0.3.18"<|MERGE_RESOLUTION|>--- conflicted
+++ resolved
@@ -18,13 +18,8 @@
 unsafe_code = "forbid"
 
 [dependencies]
-<<<<<<< HEAD
+aws-config = "1.5.9"
 aws-config = "1.5.8"
-aws-sdk-cloudwatchlogs = "1.53.0"
-=======
-aws-config = "1.5.9"
-aws-sdk-cloudwatchlogs = "1.52.0"
->>>>>>> bd80b8dc
 clap = { version = "4.5.20", features = ["derive"] }
 tokio = { version = "1.41.0", features = ["full"] }
 tracing = "0.1.40"
